from collections import defaultdict
from concurrent.futures.thread import ThreadPoolExecutor
import functools
import os
import sys
import time

from pydantic.error_wrappers import ValidationError
import pytest
import requests

import ray
from ray._private.test_utils import SignalActor, wait_for_condition
from ray.exceptions import RayTaskError
from ray import serve
from ray.serve.exceptions import RayServeException
from ray.serve.utils import get_random_letters


@pytest.mark.parametrize("use_handle", [True, False])
def test_deploy(serve_instance, use_handle):
    @serve.deployment(version="1")
    def d(*args):
        return f"1|{os.getpid()}"

    def call():
        if use_handle:
            ret = ray.get(d.get_handle().remote())
        else:
            ret = requests.get("http://localhost:8000/d").text

        return ret.split("|")[0], ret.split("|")[1]

    d.deploy()
    val1, pid1 = call()
    assert val1 == "1"

    # Redeploying with the same version and code should do nothing.
    d.deploy()
    val2, pid2 = call()
    assert val2 == "1"
    assert pid2 == pid1

    # Redeploying with a new version should start a new actor.
    d.options(version="2").deploy()
    val3, pid3 = call()
    assert val3 == "1"
    assert pid3 != pid2

    @serve.deployment(version="2")
    def d(*args):
        return f"2|{os.getpid()}"

    # Redeploying with the same version and new code should do nothing.
    d.deploy()
    val4, pid4 = call()
    assert val4 == "1"
    assert pid4 == pid3

    # Redeploying with new code and a new version should start a new actor
    # running the new code.
    d.options(version="3").deploy()
    val5, pid5 = call()
    assert val5 == "2"
    assert pid5 != pid4


def test_empty_decorator(serve_instance):
    @serve.deployment
    def func(*args):
        return "hi"

    @serve.deployment
    class Class:
        def ping(self, *args):
            return "pong"

    assert func.name == "func"
    assert Class.name == "Class"
    func.deploy()
    Class.deploy()

    assert ray.get(func.get_handle().remote()) == "hi"
    assert ray.get(Class.get_handle().ping.remote()) == "pong"


@pytest.mark.parametrize("use_handle", [True, False])
def test_deploy_no_version(serve_instance, use_handle):
    name = "test"

    @serve.deployment(name=name)
    def v1(*args):
        return f"1|{os.getpid()}"

    def call():
        if use_handle:
            ret = ray.get(v1.get_handle().remote())
        else:
            ret = requests.get(f"http://localhost:8000/{name}").text

        return ret.split("|")[0], ret.split("|")[1]

    v1.deploy()
    val1, pid1 = call()
    assert val1 == "1"

    @serve.deployment(name=name)
    def v2(*args):
        return f"2|{os.getpid()}"

    # Not specifying a version tag should cause it to always be updated.
    v2.deploy()
    val2, pid2 = call()
    assert val2 == "2"
    assert pid2 != pid1

    v2.deploy()
    val3, pid3 = call()
    assert val3 == "2"
    assert pid3 != pid2

    # Specifying the version should stop updates from happening.
    v2.options(version="1").deploy()
    val4, pid4 = call()
    assert val4 == "2"
    assert pid4 != pid3

    v2.options(version="1").deploy()
    val5, pid5 = call()
    assert val5 == "2"
    assert pid5 == pid4


@pytest.mark.parametrize("use_handle", [True, False])
def test_deploy_prev_version(serve_instance, use_handle):
    name = "test"

    @serve.deployment(name=name)
    def v1(*args):
        return f"1|{os.getpid()}"

    def call():
        if use_handle:
            ret = ray.get(v1.get_handle().remote())
        else:
            ret = requests.get(f"http://localhost:8000/{name}").text

        return ret.split("|")[0], ret.split("|")[1]

    # Deploy with prev_version specified, where there is no existing deployment
    with pytest.raises(ValueError):
        v1.options(version="1", prev_version="0").deploy()

    v1.deploy()
    val1, pid1 = call()
    assert val1 == "1"

    @serve.deployment(name=name)
    def v2(*args):
        return f"2|{os.getpid()}"

    # Deploying without specifying prev_version should still be possible.
    v2.deploy()
    val2, pid2 = call()
    assert val2 == "2"
    assert pid2 != pid1

    v2.options(version="1").deploy()
    val3, pid3 = call()
    assert val3 == "2"
    assert pid3 != pid2

    @serve.deployment(name=name)
    def v3(*args):
        return f"3|{os.getpid()}"

    # If prev_version does not match with the existing version, it should fail.
    with pytest.raises(ValueError):
        v3.options(version="2", prev_version="0").deploy()

    # If prev_version matches with the existing version, it should succeed.
    v3.options(version="2", prev_version="1").deploy()
    val4, pid4 = call()
    assert val4 == "3"
    assert pid4 != pid3

    # Specifying the version should stop updates from happening.
    v3.options(version="2").deploy()
    val5, pid5 = call()
    assert val5 == "3"
    assert pid5 == pid4

    v2.options(version="3", prev_version="2").deploy()
    val6, pid6 = call()
    assert val6 == "2"
    assert pid6 != pid5

    # Deploying without specifying prev_version should still be possible.
    v1.deploy()
    val7, pid7 = call()
    assert val7 == "1"
    assert pid7 != pid6


@pytest.mark.parametrize("use_handle", [True, False])
def test_config_change(serve_instance, use_handle):
    @serve.deployment(version="1")
    class D:
        def __init__(self):
            self.ret = "1"

        def reconfigure(self, d):
            self.ret = d["ret"]

        def __call__(self, *args):
            return f"{self.ret}|{os.getpid()}"

    def call():
        if use_handle:
            ret = ray.get(D.get_handle().remote())
        else:
            ret = requests.get("http://localhost:8000/D").text

        return ret.split("|")[0], ret.split("|")[1]

    # First deploy with no user config set.
    D.deploy()
    val1, pid1 = call()
    assert val1 == "1"

    # Now update the user config without changing versions. Actor should stay
    # alive but return value should change.
    D.options(user_config={"ret": "2"}).deploy()
    val2, pid2 = call()
    assert pid2 == pid1
    assert val2 == "2"

    # Update the user config without changing the version again.
    D.options(user_config={"ret": "3"}).deploy()
    val3, pid3 = call()
    assert pid3 == pid2
    assert val3 == "3"

    # Update the version without changing the user config.
    D.options(version="2", user_config={"ret": "3"}).deploy()
    val4, pid4 = call()
    assert pid4 != pid3
    assert val4 == "3"

    # Update the version and the user config.
    D.options(version="3", user_config={"ret": "4"}).deploy()
    val5, pid5 = call()
    assert pid5 != pid4
    assert val5 == "4"


def test_reconfigure_with_exception(serve_instance):
    @serve.deployment
    class A:
        def __init__(self):
            self.config = "yoo"

        def reconfigure(self, config):
            if config == "hi":
                raise Exception("oops")

            self.config = config

        def __call__(self, *args):
            return self.config

    A.options(user_config="not_hi").deploy()
    config = ray.get(A.get_handle().remote())
    assert config == "not_hi"

    with pytest.raises(RuntimeError):
        A.options(user_config="hi").deploy()

    def rolled_back():
        try:
            config = ray.get(A.get_handle().remote())
            return config == "not_hi"
        except Exception:
            return False

    # Ensure we should be able to rollback to "hi" config
    wait_for_condition(rolled_back)


@pytest.mark.parametrize("use_handle", [True, False])
def test_redeploy_single_replica(serve_instance, use_handle):
    # Tests that redeploying a deployment with a single replica waits for the
    # replica to completely shut down before starting a new one.
    client = serve_instance

    name = "test"

    @ray.remote
    def call(block=False):
        if use_handle:
            handle = serve.get_deployment(name).get_handle()
            ret = ray.get(handle.handler.remote(block))
        else:
            ret = requests.get(
                f"http://localhost:8000/{name}", params={"block": block}
            ).text

        return ret.split("|")[0], ret.split("|")[1]

    signal_name = f"signal-{get_random_letters()}"
    signal = SignalActor.options(name=signal_name).remote()

    @serve.deployment(name=name, version="1")
    class V1:
        async def handler(self, block: bool):
            if block:
                signal = ray.get_actor(signal_name)
                await signal.wait.remote()

            return f"1|{os.getpid()}"

        async def __call__(self, request):
            return await self.handler(request.query_params["block"] == "True")

    class V2:
        async def handler(self, *args):
            return f"2|{os.getpid()}"

        async def __call__(self, request):
            return await self.handler()

    V1.deploy()
    ref1 = call.remote(block=False)
    val1, pid1 = ray.get(ref1)
    assert val1 == "1"

    # ref2 will block until the signal is sent.
    ref2 = call.remote(block=True)
    assert len(ray.wait([ref2], timeout=2.1)[0]) == 0

    # Redeploy new version. This should not go through until the old version
    # replica completely stops.
    V2 = V1.options(func_or_class=V2, version="2")
    goal_ref = V2.deploy(_blocking=False)
    assert not client._wait_for_goal(goal_ref, timeout=0.1)

    # It may take some time for the handle change to propagate and requests
    # to get sent to the new version. Repeatedly send requests until they
    # start blocking
    start = time.time()
    new_version_ref = None
    while time.time() - start < 30:
        ready, not_ready = ray.wait([call.remote(block=False)], timeout=5)
        if len(ready) == 1:
            # If the request doesn't block, it must have been the old version.
            val, pid = ray.get(ready[0])
            assert val == "1"
            assert pid == pid1
        elif len(not_ready) == 1:
            # If the request blocks, it must have been the new version.
            new_version_ref = not_ready[0]
            break
    else:
        assert False, "Timed out waiting for new version to be called."

    # Signal the original call to exit.
    ray.get(signal.send.remote())
    val2, pid2 = ray.get(ref2)
    assert val2 == "1"
    assert pid2 == pid1

    # Now the goal and request to the new version should complete.
    assert client._wait_for_goal(goal_ref)
    new_version_val, new_version_pid = ray.get(new_version_ref)
    assert new_version_val == "2"
    assert new_version_pid != pid2


@pytest.mark.parametrize("use_handle", [True, False])
def test_redeploy_multiple_replicas(serve_instance, use_handle):
    # Tests that redeploying a deployment with multiple replicas performs
    # a rolling update.
    client = serve_instance

    name = "test"

    @ray.remote(num_cpus=0)
    def call(block=False):
        if use_handle:
            handle = serve.get_deployment(name).get_handle()
            ret = ray.get(handle.handler.remote(block)).split("|")
        else:
            ret = requests.get(
<<<<<<< HEAD
                f"http://localhost:8000/{name}", params={"block": block})
=======
                f"http://localhost:8000/{name}", params={"block": block}
            ).text
>>>>>>> 3d449d4f

            if ret.status_code != 200 or len(ret.text.split("|")) != 2:
                return (None, None)

            ret = ret.text.split("|")

        return ret[0], ret[1]

    signal_name = f"signal-{get_random_letters()}"
    signal = SignalActor.options(name=signal_name).remote()

    @serve.deployment(name=name, version="1", num_replicas=2)
    class V1:
        async def handler(self, block: bool):
            if block:
                signal = ray.get_actor(signal_name)
                await signal.wait.remote()

            return f"1|{os.getpid()}"

        async def __call__(self, request):
            return await self.handler(request.query_params["block"] == "True")

    class V2:
        async def handler(self, *args):
            return f"2|{os.getpid()}"

        async def __call__(self, request):
            return await self.handler()

    def make_nonblocking_calls(expected, expect_blocking=False):
        # Returns dict[val, set(pid)].
        blocking = []
        responses = defaultdict(set)
        timeout_value = 500 if sys.platform == "win32" else 30
        start = time.time()
        while time.time() - start < timeout_value:
            refs = [call.remote(block=False) for _ in range(10)]
            ready, not_ready = ray.wait(refs, timeout=5)
            for ref in ready:
                val, pid = ray.get(ref)
                if val is not None and pid is not None:
                    responses[val].add(pid)
            for ref in not_ready:
                blocking.extend(not_ready)

            if all(len(responses[val]) == num for val, num in expected.items()) and (
                expect_blocking is False or len(blocking) > 0
            ):
                break
        else:
            assert False, f"Timed out, responses: {responses}."

        return responses, blocking

    V1.deploy()
    responses1, _ = make_nonblocking_calls({"1": 2})
    pids1 = responses1["1"]

    # ref2 will block a single replica until the signal is sent. Check that
    # some requests are now blocking.
    ref2 = call.remote(block=True)
    responses2, blocking2 = make_nonblocking_calls({"1": 1}, expect_blocking=True)
    assert list(responses2["1"])[0] in pids1

    # Redeploy new version. Since there is one replica blocking, only one new
    # replica should be started up.
    V2 = V1.options(func_or_class=V2, version="2")
    goal_ref = V2.deploy(_blocking=False)
    assert not client._wait_for_goal(goal_ref, timeout=0.1)
    responses3, blocking3 = make_nonblocking_calls({"1": 1}, expect_blocking=True)

    # Signal the original call to exit.
    ray.get(signal.send.remote())
    val, pid = ray.get(ref2)
    assert val == "1"
    assert pid in responses1["1"]

    # Now the goal and requests to the new version should complete.
    # We should have two running replicas of the new version.
    assert client._wait_for_goal(goal_ref)
    make_nonblocking_calls({"2": 2})


@pytest.mark.parametrize("use_handle", [True, False])
def test_reconfigure_multiple_replicas(serve_instance, use_handle):
    # Tests that updating the user_config with multiple replicas performs a
    # rolling update.
    client = serve_instance

    name = "test"

    @ray.remote(num_cpus=0)
    def call():
        if use_handle:
            handle = serve.get_deployment(name).get_handle()
            ret = ray.get(handle.handler.remote()).split("|")
        else:
            ret = requests.get(f"http://localhost:8000/{name}")

            if ret.status_code != 200 or len(ret.text.split("|")) != 2:
                return (None, None)

            ret = ret.text.split("|")

        return ret[0], ret[1]

    signal_name = f"signal-{get_random_letters()}"
    signal = SignalActor.options(name=signal_name).remote()

    @serve.deployment(name=name, version="1", num_replicas=2)
    class V1:
        def __init__(self):
            self.config = None

        async def reconfigure(self, config):
            # Don't block when the replica is first created.
            if self.config is not None:
                signal = ray.get_actor(signal_name)
                ray.get(signal.wait.remote())
            self.config = config

        async def handler(self):
            return f"{self.config}|{os.getpid()}"

        async def __call__(self, request):
            return await self.handler()

    def make_nonblocking_calls(expected, expect_blocking=False):
        # Returns dict[val, set(pid)].
        blocking = []
        responses = defaultdict(set)
        timeout_value = 500 if sys.platform == "win32" else 30
        start = time.time()
        while time.time() - start < timeout_value:
            refs = [call.remote() for _ in range(10)]
            ready, not_ready = ray.wait(refs, timeout=5)
            for ref in ready:
                val, pid = ray.get(ref)
                if val is not None and pid is not None:
                    responses[val].add(pid)
            for ref in not_ready:
                blocking.extend(not_ready)

            if all(len(responses[val]) == num for val, num in expected.items()) and (
                expect_blocking is False or len(blocking) > 0
            ):
                break
        else:
            assert False, f"Timed out, responses: {responses}."

        return responses, blocking

    V1.options(user_config="1").deploy()
    responses1, _ = make_nonblocking_calls({"1": 2})
    pids1 = responses1["1"]

    # Reconfigure should block one replica until the signal is sent. Check that
    # some requests are now blocking.
    goal_ref = V1.options(user_config="2").deploy(_blocking=False)
    responses2, blocking2 = make_nonblocking_calls({"1": 1}, expect_blocking=True)
    assert list(responses2["1"])[0] in pids1

    # Signal reconfigure to finish. Now the goal should complete and both
    # replicas should have the updated config.
    ray.get(signal.send.remote())
    assert client._wait_for_goal(goal_ref)
    make_nonblocking_calls({"2": 2})


def test_reconfigure_with_queries(serve_instance):
    signal = SignalActor.remote()

    @serve.deployment(max_concurrent_queries=10, num_replicas=3)
    class A:
        def __init__(self):
            self.state = None

        def reconfigure(self, config):
            self.state = config

        async def __call__(self):
            await signal.wait.remote()
            return self.state["a"]

    A.options(version="1", user_config={"a": 1}).deploy()
    handle = A.get_handle()
    refs = []
    for _ in range(30):
        refs.append(handle.remote())

    @ray.remote(num_cpus=0)
    def reconfigure():
        A.options(version="1", user_config={"a": 2}).deploy()

    reconfigure_ref = reconfigure.remote()
    signal.send.remote()
    ray.get(reconfigure_ref)
    for ref in refs:
        assert ray.get(ref) == 1
    assert ray.get(handle.remote()) == 2


@pytest.mark.parametrize("use_handle", [True, False])
def test_redeploy_scale_down(serve_instance, use_handle):
    # Tests redeploying with a new version and lower num_replicas.
    name = "test"

    @serve.deployment(name=name, version="1", num_replicas=4)
    def v1(*args):
        return f"1|{os.getpid()}"

    @ray.remote(num_cpus=0)
    def call():
        if use_handle:
            handle = v1.get_handle()
            ret = ray.get(handle.remote()).split("|")
        else:
            ret = requests.get(f"http://localhost:8000/{name}")

            if ret.status_code != 200 or len(ret.text.split("|")) != 2:
                return (None, None)

            ret = ret.text.split("|")

        return ret[0], ret[1]

    def make_calls(expected):
        # Returns dict[val, set(pid)].
        responses = defaultdict(set)
        timeout_value = 500 if sys.platform == "win32" else 30
        start = time.time()
        while time.time() - start < timeout_value:
            refs = [call.remote() for _ in range(10)]
            ready, not_ready = ray.wait(refs, timeout=5)
            for ref in ready:
                val, pid = ray.get(ref)
                if val is not None and pid is not None:
                    responses[val].add(pid)

            if all(len(responses[val]) == num for val, num in expected.items()):
                break
        else:
            assert False, f"Timed out, responses: {responses}."

        return responses

    v1.deploy()
    responses1 = make_calls({"1": 4})
    pids1 = responses1["1"]

    @serve.deployment(name=name, version="2", num_replicas=2)
    def v2(*args):
        return f"2|{os.getpid()}"

    v2.deploy()
    responses2 = make_calls({"2": 2})
    assert all(pid not in pids1 for pid in responses2["2"])


@pytest.mark.parametrize("use_handle", [True, False])
def test_redeploy_scale_up(serve_instance, use_handle):
    # Tests redeploying with a new version and higher num_replicas.
    name = "test"

    @serve.deployment(name=name, version="1", num_replicas=2)
    def v1(*args):
        return f"1|{os.getpid()}"

    @ray.remote(num_cpus=0)
    def call():
        if use_handle:
            handle = v1.get_handle()
            ret = ray.get(handle.remote()).split("|")
        else:
            ret = requests.get(f"http://localhost:8000/{name}")

            if ret.status_code != 200 or len(ret.text.split("|")) != 2:
                return (None, None)

            ret = ret.text.split("|")

        return ret[0], ret[1]

    def make_calls(expected):
        # Returns dict[val, set(pid)].
        responses = defaultdict(set)
        timeout_value = 500 if sys.platform == "win32" else 30
        start = time.time()
        while time.time() - start < timeout_value:
            refs = [call.remote() for _ in range(10)]
            ready, not_ready = ray.wait(refs, timeout=5)
            for ref in ready:
                val, pid = ray.get(ref)
                if val is not None and pid is not None:
                    responses[val].add(pid)

            if all(len(responses[val]) == num for val, num in expected.items()):
                break
        else:
            assert False, f"Timed out, responses: {responses}."

        return responses

    v1.deploy()
    responses1 = make_calls({"1": 2})
    pids1 = responses1["1"]

    @serve.deployment(name=name, version="2", num_replicas=4)
    def v2(*args):
        return f"2|{os.getpid()}"

    v2.deploy()
    responses2 = make_calls({"2": 4})
    assert all(pid not in pids1 for pid in responses2["2"])


def test_deploy_handle_validation(serve_instance):
    @serve.deployment
    class A:
        def b(self, *args):
            return "hello"

    A.deploy()
    handle = A.get_handle()

    # Legacy code path
    assert ray.get(handle.options(method_name="b").remote()) == "hello"
    # New code path
    assert ray.get(handle.b.remote()) == "hello"
    with pytest.raises(RayServeException):
        ray.get(handle.c.remote())


def test_init_args(serve_instance):
    @serve.deployment(init_args=(1, 2, 3))
    class D:
        def __init__(self, *args):
            self._args = args

        def get_args(self, *args):
            return self._args

    D.deploy()
    handle = D.get_handle()

    def check(*args):
        assert ray.get(handle.get_args.remote()) == args

    # Basic sanity check.
    assert ray.get(handle.get_args.remote()) == (1, 2, 3)
    check(1, 2, 3)

    # Check passing args to `.deploy()`.
    D.deploy(4, 5, 6)
    check(4, 5, 6)

    # Passing args to `.deploy()` shouldn't override those passed in decorator.
    D.deploy()
    check(1, 2, 3)

    # Check setting with `.options()`.
    new_D = D.options(init_args=(7, 8, 9))
    new_D.deploy()
    check(7, 8, 9)

    # Should not have changed old deployment object.
    D.deploy()
    check(1, 2, 3)

    # Check that args are only updated on version change.
    D.options(version="1").deploy()
    check(1, 2, 3)

    D.options(version="1").deploy(10, 11, 12)
    check(1, 2, 3)

    D.options(version="2").deploy(10, 11, 12)
    check(10, 11, 12)


def test_init_kwargs(serve_instance):
    with pytest.raises(TypeError):

        @serve.deployment(init_kwargs=[1, 2, 3])
        class BadInitArgs:
            pass

    @serve.deployment(init_kwargs={"a": 1, "b": 2})
    class D:
        def __init__(self, **kwargs):
            self._kwargs = kwargs

        def get_kwargs(self, *args):
            return self._kwargs

    D.deploy()
    handle = D.get_handle()

    def check(kwargs):
        assert ray.get(handle.get_kwargs.remote()) == kwargs

    # Basic sanity check.
    check({"a": 1, "b": 2})

    # Check passing args to `.deploy()`.
    D.deploy(a=3, b=4)
    check({"a": 3, "b": 4})

    # Passing args to `.deploy()` shouldn't override those passed in decorator.
    D.deploy()
    check({"a": 1, "b": 2})

    # Check setting with `.options()`.
    new_D = D.options(init_kwargs={"c": 8, "d": 10})
    new_D.deploy()
    check({"c": 8, "d": 10})

    # Should not have changed old deployment object.
    D.deploy()
    check({"a": 1, "b": 2})

    # Check that args are only updated on version change.
    D.options(version="1").deploy()
    check({"a": 1, "b": 2})

    D.options(version="1").deploy(c=10, d=11)
    check({"a": 1, "b": 2})

    D.options(version="2").deploy(c=10, d=11)
    check({"c": 10, "d": 11})


def test_input_validation():
    name = "test"

    @serve.deployment(name=name)
    class Base:
        pass

    with pytest.raises(RuntimeError):
        Base()

    with pytest.raises(TypeError):

        @serve.deployment(name=name, version=1)
        class BadVersion:
            pass

    with pytest.raises(TypeError):
        Base.options(version=1)

    with pytest.raises(ValidationError):

        @serve.deployment(num_replicas="hi")
        class BadNumReplicas:
            pass

    with pytest.raises(ValidationError):
        Base.options(num_replicas="hi")

    with pytest.raises(ValidationError):

        @serve.deployment(num_replicas=0)
        class ZeroNumReplicas:
            pass

    with pytest.raises(ValidationError):
        Base.options(num_replicas=0)

    with pytest.raises(ValidationError):

        @serve.deployment(num_replicas=-1)
        class NegativeNumReplicas:
            pass

    with pytest.raises(ValidationError):
        Base.options(num_replicas=-1)

    with pytest.raises(TypeError):

        @serve.deployment(init_args={1, 2, 3})
        class BadInitArgs:
            pass

    with pytest.raises(TypeError):
        Base.options(init_args="hi")

    with pytest.raises(TypeError):

        @serve.deployment(ray_actor_options=[1, 2, 3])
        class BadActorOpts:
            pass

    with pytest.raises(TypeError):
        Base.options(ray_actor_options="hi")

    with pytest.raises(ValidationError):

        @serve.deployment(max_concurrent_queries="hi")
        class BadMaxQueries:
            pass

    with pytest.raises(ValidationError):
        Base.options(max_concurrent_queries=[1])

    with pytest.raises(ValueError):

        @serve.deployment(max_concurrent_queries=0)
        class ZeroMaxQueries:
            pass

    with pytest.raises(ValueError):
        Base.options(max_concurrent_queries=0)

    with pytest.raises(ValueError):

        @serve.deployment(max_concurrent_queries=-1)
        class NegativeMaxQueries:
            pass

    with pytest.raises(ValueError):
        Base.options(max_concurrent_queries=-1)


def test_deployment_properties():
    class DClass:
        pass

    D = serve.deployment(
        name="name",
        init_args=("hello", 123),
        version="version",
        num_replicas=2,
        user_config="hi",
        max_concurrent_queries=100,
        route_prefix="/hello",
        ray_actor_options={"num_cpus": 2},
    )(DClass)

    assert D.name == "name"
    assert D.init_args == ("hello", 123)
    assert D.version == "version"
    assert D.num_replicas == 2
    assert D.user_config == "hi"
    assert D.max_concurrent_queries == 100
    assert D.route_prefix == "/hello"
    assert D.ray_actor_options == {"num_cpus": 2}

    D = serve.deployment(
        version=None,
        route_prefix=None,
    )(DClass)
    assert D.version is None
    assert D.route_prefix is None


class TestGetDeployment:
    def get_deployment(self, name, use_list_api):
        if use_list_api:
            return serve.list_deployments()[name]
        else:
            return serve.get_deployment(name)

    @pytest.mark.parametrize("use_list_api", [True, False])
    def test_basic_get(self, serve_instance, use_list_api):
        name = "test"

        @serve.deployment(name=name, version="1")
        def d(*args):
            return "1", os.getpid()

        with pytest.raises(KeyError):
            self.get_deployment(name, use_list_api)

        d.deploy()
        val1, pid1 = ray.get(d.get_handle().remote())
        assert val1 == "1"

        del d

        d2 = self.get_deployment(name, use_list_api)
        val2, pid2 = ray.get(d2.get_handle().remote())
        assert val2 == "1"
        assert pid2 == pid1

    @pytest.mark.parametrize("use_list_api", [True, False])
    def test_get_after_delete(self, serve_instance, use_list_api):
        name = "test"

        @serve.deployment(name=name, version="1")
        def d(*args):
            return "1", os.getpid()

        d.deploy()
        del d

        d2 = self.get_deployment(name, use_list_api)
        d2.delete()
        del d2

        with pytest.raises(KeyError):
            self.get_deployment(name, use_list_api)

    @pytest.mark.parametrize("use_list_api", [True, False])
    def test_deploy_new_version(self, serve_instance, use_list_api):
        name = "test"

        @serve.deployment(name=name, version="1")
        def d(*args):
            return "1", os.getpid()

        d.deploy()
        val1, pid1 = ray.get(d.get_handle().remote())
        assert val1 == "1"

        del d

        d2 = self.get_deployment(name, use_list_api)
        d2.options(version="2").deploy()
        val2, pid2 = ray.get(d2.get_handle().remote())
        assert val2 == "1"
        assert pid2 != pid1

    @pytest.mark.parametrize("use_list_api", [True, False])
    def test_deploy_empty_version(self, serve_instance, use_list_api):
        name = "test"

        @serve.deployment(name=name)
        def d(*args):
            return "1", os.getpid()

        d.deploy()
        val1, pid1 = ray.get(d.get_handle().remote())
        assert val1 == "1"

        del d

        d2 = self.get_deployment(name, use_list_api)
        d2.deploy()
        val2, pid2 = ray.get(d2.get_handle().remote())
        assert val2 == "1"
        assert pid2 != pid1

    @pytest.mark.parametrize("use_list_api", [True, False])
    def test_init_args(self, serve_instance, use_list_api):
        name = "test"

        @serve.deployment(name=name)
        class D:
            def __init__(self, val):
                self._val = val

            def __call__(self, *arg):
                return self._val, os.getpid()

        D.deploy("1")
        val1, pid1 = ray.get(D.get_handle().remote())
        assert val1 == "1"

        del D

        D2 = self.get_deployment(name, use_list_api)
        D2.deploy()
        val2, pid2 = ray.get(D2.get_handle().remote())
        assert val2 == "1"
        assert pid2 != pid1

        D2 = self.get_deployment(name, use_list_api)
        D2.deploy("2")
        val3, pid3 = ray.get(D2.get_handle().remote())
        assert val3 == "2"
        assert pid3 != pid2

    @pytest.mark.parametrize("use_list_api", [True, False])
    def test_scale_replicas(self, serve_instance, use_list_api):
        name = "test"

        @serve.deployment(name=name)
        def d(*args):
            return os.getpid()

        def check_num_replicas(num):
            handle = self.get_deployment(name, use_list_api).get_handle()
            assert len(set(ray.get([handle.remote() for _ in range(50)]))) == num

        d.deploy()
        check_num_replicas(1)
        del d

        d2 = self.get_deployment(name, use_list_api)
        d2.options(num_replicas=2).deploy()
        check_num_replicas(2)


def test_list_deployments(serve_instance):
    assert serve.list_deployments() == {}

    @serve.deployment(name="hi", num_replicas=2)
    def d1(*args):
        pass

    d1.deploy()

    assert serve.list_deployments() == {"hi": d1}


def test_deploy_change_route_prefix(serve_instance):
    name = "test"

    @serve.deployment(name=name, version="1", route_prefix="/old")
    def d(*args):
        return f"1|{os.getpid()}"

    def call(route):
        ret = requests.get(f"http://localhost:8000/{route}").text
        return ret.split("|")[0], ret.split("|")[1]

    d.deploy()
    val1, pid1 = call("old")
    assert val1 == "1"

    # Check that the old route is gone and the response from the new route
    # has the same value and PID (replica wasn't restarted).
    def check_switched():
        try:
            print(call("old"))
            return False
        except Exception:
            print("failed")
            pass

        try:
            val2, pid2 = call("new")
        except Exception:
            return False

        assert val2 == "1"
        assert pid2 == pid1
        return True

    d.options(route_prefix="/new").deploy()
    wait_for_condition(check_switched)


@pytest.mark.timeout(10, method="thread")
def test_deploy_empty_bundle(serve_instance):
    @serve.deployment(ray_actor_options={"num_cpus": 0})
    class D:
        def hello(self, _):
            return "hello"

    # This should succesfully terminate within the provided time-frame.
    D.deploy()


def test_deployment_error_handling(serve_instance):
    @serve.deployment
    def f():
        pass

    with pytest.raises(Exception) as exception_info:
        # This is an invalid configuration since dynamic upload of working
        # directories is not supported. The error this causes in the controller
        # code should be caught and reported back to the `deploy` caller.

        f.options(ray_actor_options={"runtime_env": {"working_dir": "."}}).deploy()

    assert isinstance(exception_info.value, RayTaskError)

    # This is the file where deployment exceptions should
    # be caught. If this frame is not present in the stacktrace,
    # the stacktrace is incomplete.
    assert os.sep.join(("ray", "serve", "deployment_state.py")) in str(
        exception_info.value
    )


def test_http_proxy_request_cancellation(serve_instance):
    # https://github.com/ray-project/ray/issues/21425
    s = SignalActor.remote()

    @serve.deployment(max_concurrent_queries=1)
    class A:
        def __init__(self) -> None:
            self.counter = 0

        async def __call__(self):
            self.counter += 1
            ret_val = self.counter
            await s.wait.remote()
            return ret_val

    A.deploy()

    url = "http://127.0.0.1:8000/A"
    with ThreadPoolExecutor() as pool:
        # Send the first request, it should block for the result
        first_blocking_fut = pool.submit(
            functools.partial(requests.get, url, timeout=100)
        )
        time.sleep(1)
        assert not first_blocking_fut.done()

        # Send more requests, these should be queued in handle.
        # But because first request is hanging and these have low timeout.
        # They should all disconnect from http connection.
        # These requests should never reach the replica.
        rest_blocking_futs = [
            pool.submit(functools.partial(requests.get, url, timeout=0.5))
            for _ in range(3)
        ]
        time.sleep(1)
        assert all(f.done() for f in rest_blocking_futs)

        # Now unblock the first request.
        ray.get(s.send.remote())
        assert first_blocking_fut.result().text == "1"

    # Sending another request to verify that only one request has been
    # processed so far.
    assert requests.get(url).text == "2"


if __name__ == "__main__":
<<<<<<< HEAD
=======
    import sys

>>>>>>> 3d449d4f
    sys.exit(pytest.main(["-v", "-s", __file__]))<|MERGE_RESOLUTION|>--- conflicted
+++ resolved
@@ -391,12 +391,7 @@
             ret = ray.get(handle.handler.remote(block)).split("|")
         else:
             ret = requests.get(
-<<<<<<< HEAD
                 f"http://localhost:8000/{name}", params={"block": block})
-=======
-                f"http://localhost:8000/{name}", params={"block": block}
-            ).text
->>>>>>> 3d449d4f
 
             if ret.status_code != 200 or len(ret.text.split("|")) != 2:
                 return (None, None)
@@ -1222,9 +1217,4 @@
 
 
 if __name__ == "__main__":
-<<<<<<< HEAD
-=======
-    import sys
-
->>>>>>> 3d449d4f
     sys.exit(pytest.main(["-v", "-s", __file__]))