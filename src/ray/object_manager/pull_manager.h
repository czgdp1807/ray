
#pragma once

#include <boost/asio.hpp>
#include <boost/asio/error.hpp>
#include <boost/bind.hpp>
#include <map>

#include "absl/container/flat_hash_map.h"
#include "absl/container/flat_hash_set.h"
#include "absl/time/clock.h"
#include "ray/common/id.h"
#include "ray/common/ray_config.h"
#include "ray/common/status.h"
#include "ray/object_manager/common.h"
#include "ray/object_manager/object_directory.h"
#include "ray/object_manager/ownership_based_object_directory.h"
#include "ray/rpc/object_manager/object_manager_client.h"
#include "ray/rpc/object_manager/object_manager_server.h"

namespace ray {

enum BundlePriority {
  /// Bundle requested by ray.get().
  GET_REQUEST,
  /// Bundle requested by ray.wait().
  WAIT_REQUEST,
  /// Bundle requested for fetching task arguments.
  TASK_ARGS,
};

class PullManager {
 public:
  /// PullManager is responsible for managing the policy around when to send pull requests
  /// and to whom. Notably, it is _not_ responsible for controlling the object directory
  /// or any pubsub communications.
  ///
  /// \param self_node_id the current node
  /// \param object_is_local A callback which should return true if a given object is
  /// already on the local node.
  /// \param send_pull_request A callback which should send a
  /// pull request to the specified node.
  /// \param cancel_pull_request A callback which should
  /// cancel pulling an object.
  /// \param restore_spilled_object A callback which should
  /// retrieve an spilled object from the external store.
  PullManager(
      NodeID &self_node_id, const std::function<bool(const ObjectID &)> object_is_local,
      const std::function<void(const ObjectID &, const NodeID &)> send_pull_request,
      const std::function<void(const ObjectID &)> cancel_pull_request,
      const RestoreSpilledObjectCallback restore_spilled_object,
      const std::function<double()> get_time, int pull_timeout_ms,
      size_t num_bytes_available, std::function<void()> object_store_full_callback);

  /// Add a new pull request for a bundle of objects. The objects in the
  /// request will get pulled once:
  /// 1. Their sizes are known.
  /// 2. Their total size, together with the total size of all requests
  /// preceding this one, is within the capacity of the local object store.
  ///
  /// \param object_refs The bundle of objects that must be made local.
  /// \param prio The priority class of the bundle.
  /// task, versus the arguments of a queued task. Worker requests are
  /// \param objects_to_locate The objects whose new locations the caller
  /// should subscribe to, and call OnLocationChange for.
  /// prioritized over queued task arguments.
  /// \return A request ID that can be used to cancel the request.
  uint64_t Pull(const std::vector<rpc::ObjectReference> &object_ref_bundle,
                BundlePriority prio,
                std::vector<rpc::ObjectReference> *objects_to_locate);

  /// Update the pull requests that are currently being pulled, according to
  /// the current capacity. The PullManager will choose the objects to pull by
  /// taking the longest contiguous prefix of the request queue whose total
  /// size is less than the given capacity.
  ///
  /// \param num_bytes_available The number of bytes that are currently
  /// available to store objects pulled from another node.
  void UpdatePullsBasedOnAvailableMemory(size_t num_bytes_available);

  /// Called when the available locations for a given object change.
  ///
  /// \param object_id The ID of the object which is now available in a new location.
  /// \param client_ids The new set of nodes that the object is available on. Not
  /// necessarily a super or subset of the previously available nodes.
  /// \param spilled_url The location of the object if it was spilled. If
  /// non-empty, the object may no longer be on any node.
  /// \param spilled_node_id The node id of the object if it was spilled. If Nil, the
  /// object may no longer be on any node.
  void OnLocationChange(const ObjectID &object_id,
                        const std::unordered_set<NodeID> &client_ids,
                        const std::string &spilled_url, const NodeID &spilled_node_id,
                        size_t object_size);

  /// Cancel an existing pull request.
  ///
  /// \param request_id The request ID returned by Pull that should be canceled.
  /// \return The objects for which the caller should stop subscribing to
  /// locations.
  std::vector<ObjectID> CancelPull(uint64_t request_id);

  /// Called when the retry timer fires. If this fires, the pull manager may try to pull
  /// existing objects from other nodes if necessary.
  void Tick();

  /// Call to reset the retry timer for an object that is actively being
  /// pulled. This should be called for objects that were evicted but that may
  /// still be needed on this node.
  ///
  /// \param object_id The object ID to reset.
  void ResetRetryTimer(const ObjectID &object_id);

  /// The number of ongoing object pulls.
  int NumActiveRequests() const;

  /// Returns whether the object is actively being pulled. object_required
  /// returns whether the object is still needed by some pull request on this
  /// node (but may not be actively pulled due to throttling).
  bool IsObjectActive(const ObjectID &object_id, bool *object_required = nullptr) const;

  /// Check whether the pull request is currently active or waiting for object
  /// size information. If this returns false, then the pull request is most
  /// likely inactive due to lack of memory. This can also return false if an
  /// earlier request is waiting for metadata.
  bool PullRequestActiveOrWaitingForMetadata(uint64_t request_id) const;

  /// Whether we are at capacity in the object store. This means that
  /// we are already pulling as many requests as we can, and there
  /// are additional requests queued.
  bool AtCapacity() const;

  std::string DebugString() const;

 private:
  /// A helper structure for tracking information about each ongoing object pull.
  struct ObjectPullRequest {
    ObjectPullRequest(double first_retry_time)
        : client_locations(),
          spilled_url(),
          next_pull_time(first_retry_time),
          num_retries(0),
          bundle_request_ids() {}
    std::vector<NodeID> client_locations;
    std::string spilled_url;
    NodeID spilled_node_id;
    double next_pull_time;
    uint8_t num_retries;
    bool object_size_set = false;
    size_t object_size = 0;
    // All bundle requests that haven't been canceled yet that require this
    // object. This includes bundle requests whose objects are not actively
    // being pulled.
    absl::flat_hash_set<uint64_t> bundle_request_ids;
  };

  struct PullBundleRequest {
    PullBundleRequest(const std::vector<rpc::ObjectReference> &requested_objects)
        : objects(requested_objects), num_object_sizes_missing(objects.size()) {}
    const std::vector<rpc::ObjectReference> objects;
    size_t num_object_sizes_missing;
    // The total number of bytes needed by this pull bundle request. Note that
    // the objects may overlap with another request, so the actual amount of
    // memory needed to activate this request may be less than this amount.
    size_t num_bytes_needed = 0;

    void RegisterObjectSize(size_t object_size) {
      RAY_CHECK(num_object_sizes_missing > 0);
      num_object_sizes_missing--;
      num_bytes_needed += object_size;
    }
  };

  using Queue = std::map<uint64_t, PullBundleRequest>;

  /// Try to make an object local, by restoring the object from external
  /// storage or by fetching the object from one of its expected client
  /// locations. This does nothing if the object is not needed by any pull
  /// request or if it is already local. This also sets a timeout for when to
  /// make the next attempt to make the object local.
  void TryToMakeObjectLocal(const ObjectID &object_id)
      EXCLUSIVE_LOCKS_REQUIRED(active_objects_mu_);

  /// Try to Pull an object from one of its expected client locations. If there
  /// are more client locations to try after this attempt, then this method
  /// will try each of the other clients in succession.
  ///
  /// \return True if a pull request was sent, otherwise false.
  bool PullFromRandomLocation(const ObjectID &object_id);

  /// Update the request retry time for the given request.
  /// The retry timer is incremented exponentially, capped at 1024 * 10 seconds.
  ///
  /// \param request The request to update the retry time of.
  void UpdateRetryTimer(ObjectPullRequest &request);

  /// Activate the next pull request in the queue. This will start pulls for
  /// any objects in the request that are not already being pulled.
  ///
  /// Returns whether the request was successfully activated. If this returns
  /// false, then there are no more requests in the queue that can be activated
  /// (because we have reached the end of the queue or because there is missing
  /// size information).
  bool ActivateNextPullBundleRequest(const Queue &bundles,
                                     uint64_t *highest_req_id_being_pulled,
                                     std::vector<ObjectID> *objects_to_pull);

  /// Deactivate a pull request in the queue. This cancels any pull or restore
  /// operations for the object.
  void DeactivatePullBundleRequest(const Queue &bundles,
                                   const Queue::iterator &request_it,
                                   uint64_t *highest_req_id_being_pulled,
                                   std::unordered_set<ObjectID> *objects_to_cancel);

  /// Helper method that deactivates requests from the given queue until the pull
  /// memory usage is within quota.
  void DeactivateUntilWithinQuota(const std::string &debug_name, Queue &bundles,
                                  uint64_t *highest_id_for_bundle,
                                  std::unordered_set<ObjectID> *objects_to_cancel);

  /// Trigger out-of-memory handling if the first request in the queue needs
  /// more space than the bytes available. This is needed to make room for the
  /// request.
  void TriggerOutOfMemoryHandlingIfNeeded();

<<<<<<< HEAD
  bool QueueAtCapacity(const Queue &bundles, uint64_t highest_req_id_being_pulled) const;
=======
  /// Return debug info about this bundle queue.
  std::string BundleInfo(const Queue &bundles) const;
>>>>>>> b986938f

  /// See the constructor's arguments.
  NodeID self_node_id_;
  const std::function<bool(const ObjectID &)> object_is_local_;
  const std::function<void(const ObjectID &, const NodeID &)> send_pull_request_;
  const std::function<void(const ObjectID &)> cancel_pull_request_;
  const RestoreSpilledObjectCallback restore_spilled_object_;
  const std::function<double()> get_time_;
  uint64_t pull_timeout_ms_;

  /// The next ID to assign to a bundle pull request, so that the caller can
  /// cancel. Start at 1 because 0 means null.
  uint64_t next_req_id_ = 1;

  /// The currently active pull requests. Each request is a bundle of objects
  /// that must be made local. The key is the ID that was assigned to that
  /// request, which can be used by the caller to cancel the request.
  ///
  /// The pull requests are split into requests made by workers (`ray.get` or
  /// `ray.wait`) and arguments of queued tasks. This is so that we prioritize
  /// freeing resources held by workers over scheduling new tasks that may
  /// require those resources. If we try to pull arguments for a new task
  /// before handling a worker's request, we could deadlock.
  ///
  /// We only enable plasma fallback allocations for ray.get() requests, which
  /// also take precedence over ray.wait() requests.
  ///
  /// Queues of `ray.get` and `ray.wait` requests made by workers.
  Queue get_request_bundles_;
  Queue wait_request_bundles_;
  /// Queue of arguments of queued tasks.
  Queue task_argument_bundles_;

  /// The total number of bytes that we are currently pulling. This is the
  /// total size of the objects requested that we are actively pulling. To
  /// avoid starvation, this is always less than the available capacity in the
  /// local object store.
  size_t num_bytes_being_pulled_ = 0;

  /// The total number of bytes that is available to store objects that we are
  /// pulling.
  size_t num_bytes_available_;

  /// Triggered when the first request in the queue can't be pulled due to
  /// out-of-memory. This callback should try to make more bytes available.
  std::function<void()> object_store_full_callback_;

  /// The last time OOM was reported. Track this so we don't spam warnings when
  /// the object store is full.
  uint64_t last_oom_reported_ms_ = 0;

  /// A pointer to the highest request ID whose objects we are currently
  /// pulling. We always pull a contiguous prefix of the active pull requests.
  /// This means that all requests with a lower ID are either already canceled
  /// or their objects are also being pulled.
  ///
  /// We keep one pointer for each request queue, since we prioritize worker
  /// requests over task argument requests, and gets over waits.
  uint64_t highest_get_req_id_being_pulled_ = 0;
  uint64_t highest_wait_req_id_being_pulled_ = 0;
  uint64_t highest_task_req_id_being_pulled_ = 0;

  /// The objects that this object manager has been asked to fetch from remote
  /// object managers.
  std::unordered_map<ObjectID, ObjectPullRequest> object_pull_requests_;

  // Protects state that is shared by the threads used to receive object
  // chunks.
  mutable absl::Mutex active_objects_mu_;

  /// The objects that we are currently fetching. This is a subset of the
  /// objects that we have been asked to fetch. The total size of these objects
  /// is the number of bytes that we are currently pulling, and it must be less
  /// than the bytes available.
  absl::flat_hash_map<ObjectID, absl::flat_hash_set<uint64_t>>
      active_object_pull_requests_ GUARDED_BY(active_objects_mu_);

  /// Internally maintained random number generator.
  std::mt19937_64 gen_;

  size_t num_retries_total_ = 0;

  friend class PullManagerTest;
  friend class PullManagerTestWithCapacity;
  friend class PullManagerWithAdmissionControlTest;
};
}  // namespace ray<|MERGE_RESOLUTION|>--- conflicted
+++ resolved
@@ -222,12 +222,10 @@
   /// request.
   void TriggerOutOfMemoryHandlingIfNeeded();
 
-<<<<<<< HEAD
   bool QueueAtCapacity(const Queue &bundles, uint64_t highest_req_id_being_pulled) const;
-=======
+
   /// Return debug info about this bundle queue.
   std::string BundleInfo(const Queue &bundles) const;
->>>>>>> b986938f
 
   /// See the constructor's arguments.
   NodeID self_node_id_;
