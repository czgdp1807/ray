
#include "ray/object_manager/pull_manager.h"

#include "gmock/gmock.h"
#include "gtest/gtest.h"
#include "ray/common/common_protocol.h"
#include "ray/common/test_util.h"

namespace ray {

using ::testing::ElementsAre;

class PullManagerTestWithCapacity {
 public:
  PullManagerTestWithCapacity(size_t num_available_bytes)
      : self_node_id_(NodeID::FromRandom()),
        object_is_local_(false),
        num_send_pull_request_calls_(0),
        num_restore_spilled_object_calls_(0),
        num_object_store_full_calls_(0),
        fake_time_(0),
        pull_manager_(
            self_node_id_, [this](const ObjectID &object_id) { return object_is_local_; },
            [this](const ObjectID &object_id, const NodeID &node_id) {
              num_send_pull_request_calls_++;
            },
            [this](const ObjectID &object_id) { num_abort_calls_[object_id]++; },
            [this](const ObjectID &, const std::string &,
                   std::function<void(const ray::Status &)> callback) {
              num_restore_spilled_object_calls_++;
              restore_object_callback_ = callback;
            },
            [this]() { return fake_time_; }, 10000, num_available_bytes,
            [this]() { num_object_store_full_calls_++; },
            [this](const ObjectID &object_id) { return PinReturn(); }) {}

  void AssertNoLeaks() {
    ASSERT_TRUE(pull_manager_.get_request_bundles_.empty());
    ASSERT_TRUE(pull_manager_.wait_request_bundles_.empty());
    ASSERT_TRUE(pull_manager_.task_argument_bundles_.empty());
    ASSERT_EQ(pull_manager_.num_active_bundles_, 0);
    ASSERT_EQ(pull_manager_.highest_get_req_id_being_pulled_, 0);
    ASSERT_EQ(pull_manager_.highest_wait_req_id_being_pulled_, 0);
    ASSERT_EQ(pull_manager_.highest_task_req_id_being_pulled_, 0);
    ASSERT_TRUE(pull_manager_.object_pull_requests_.empty());
    absl::MutexLock lock(&pull_manager_.active_objects_mu_);
    ASSERT_TRUE(pull_manager_.active_object_pull_requests_.empty());
    ASSERT_TRUE(pull_manager_.pinned_objects_.empty());
    ASSERT_EQ(pull_manager_.pinned_objects_size_, 0);
  }

  int NumPinnedObjects() { return pull_manager_.pinned_objects_.size(); }

  std::unique_ptr<RayObject> PinReturn() {
    if (allow_pin_) {
      return std::make_unique<RayObject>(rpc::ErrorType::OBJECT_IN_PLASMA);
    } else {
      return nullptr;
    }
  }

  NodeID self_node_id_;
  bool object_is_local_;
  bool allow_pin_ = false;
  int num_send_pull_request_calls_;
  int num_restore_spilled_object_calls_;
  int num_object_store_full_calls_;
  std::function<void(const ray::Status &)> restore_object_callback_;
  double fake_time_;
  PullManager pull_manager_;
  std::unordered_map<ObjectID, int> num_abort_calls_;
};

class PullManagerTest : public PullManagerTestWithCapacity,
                        public ::testing::TestWithParam<bool> {
 public:
  PullManagerTest() : PullManagerTestWithCapacity(1) {}

  void AssertNumActiveRequestsEquals(int64_t num_requests) {
    absl::MutexLock lock(&pull_manager_.active_objects_mu_);
    ASSERT_EQ(pull_manager_.object_pull_requests_.size(), num_requests);
    ASSERT_EQ(pull_manager_.active_object_pull_requests_.size(), num_requests);
  }

  int64_t NumBytesBeingPulled() { return pull_manager_.num_bytes_being_pulled_; }
};

class PullManagerWithAdmissionControlTest : public PullManagerTestWithCapacity,
                                            public ::testing::TestWithParam<bool> {
 public:
  PullManagerWithAdmissionControlTest() : PullManagerTestWithCapacity(10) {}

  void AssertNumActiveRequestsEquals(int64_t num_requests) {
    absl::MutexLock lock(&pull_manager_.active_objects_mu_);
    ASSERT_EQ(pull_manager_.active_object_pull_requests_.size(), num_requests);
  }

  void AssertNumActiveBundlesEquals(int64_t num_bundles) {
    ASSERT_EQ(pull_manager_.num_active_bundles_, num_bundles);
  }

  bool IsUnderCapacity(int64_t num_bytes_requested) {
    return num_bytes_requested <= pull_manager_.num_bytes_available_;
  }
};

std::vector<rpc::ObjectReference> CreateObjectRefs(int num_objs) {
  std::vector<rpc::ObjectReference> refs;
  for (int i = 0; i < num_objs; i++) {
    ObjectID obj = ObjectID::FromRandom();
    rpc::ObjectReference ref;
    ref.set_object_id(obj.Binary());
    refs.push_back(ref);
  }
  return refs;
}

TEST_P(PullManagerTest, TestStaleSubscription) {
  auto prio = BundlePriority::TASK_ARGS;
  if (GetParam()) {
    prio = BundlePriority::GET_REQUEST;
  }
  auto refs = CreateObjectRefs(1);
  auto oid = ObjectRefsToIds(refs)[0];
  AssertNumActiveRequestsEquals(0);
  std::vector<rpc::ObjectReference> objects_to_locate;
  auto req_id = pull_manager_.Pull(refs, prio, &objects_to_locate);
  ASSERT_EQ(ObjectRefsToIds(objects_to_locate), ObjectRefsToIds(refs));

  std::unordered_set<NodeID> client_ids;
  pull_manager_.OnLocationChange(oid, client_ids, "", NodeID::Nil(), 0);
  AssertNumActiveRequestsEquals(1);

  // There are no client ids to pull from.
  ASSERT_EQ(num_send_pull_request_calls_, 0);
  ASSERT_EQ(num_restore_spilled_object_calls_, 0);
  ASSERT_TRUE(num_abort_calls_.empty());

  ASSERT_TRUE(pull_manager_.PullRequestActiveOrWaitingForMetadata(req_id));
  auto objects_to_cancel = pull_manager_.CancelPull(req_id);
  ASSERT_EQ(objects_to_cancel, ObjectRefsToIds(refs));

  ASSERT_EQ(num_send_pull_request_calls_, 0);
  ASSERT_EQ(num_restore_spilled_object_calls_, 0);
  AssertNumActiveRequestsEquals(0);

  client_ids.insert(NodeID::FromRandom());
  pull_manager_.OnLocationChange(oid, client_ids, "", NodeID::Nil(), 0);

  // Now we're getting a notification about an object that was already cancelled.
  ASSERT_EQ(num_send_pull_request_calls_, 0);
  ASSERT_EQ(num_restore_spilled_object_calls_, 0);
  ASSERT_EQ(num_abort_calls_[oid], 1);

  AssertNoLeaks();
}

TEST_P(PullManagerTest, TestRestoreSpilledObjectRemote) {
  auto prio = BundlePriority::TASK_ARGS;
  if (GetParam()) {
    prio = BundlePriority::GET_REQUEST;
  }
  auto refs = CreateObjectRefs(1);
  auto obj1 = ObjectRefsToIds(refs)[0];
  rpc::Address addr1;
  AssertNumActiveRequestsEquals(0);
  std::vector<rpc::ObjectReference> objects_to_locate;
  auto req_id = pull_manager_.Pull(refs, prio, &objects_to_locate);
  ASSERT_EQ(ObjectRefsToIds(objects_to_locate), ObjectRefsToIds(refs));

  std::unordered_set<NodeID> client_ids;
  pull_manager_.OnLocationChange(obj1, client_ids, "", NodeID::Nil(), 0);

  // client_ids is empty here, so there's nowhere to pull from.
  ASSERT_EQ(num_send_pull_request_calls_, 0);
  ASSERT_EQ(num_restore_spilled_object_calls_, 0);

  NodeID node_that_object_spilled = NodeID::FromRandom();
  fake_time_ += 10.;
  pull_manager_.OnLocationChange(obj1, client_ids, "remote_url/foo/bar",
                                 node_that_object_spilled, 0);

  // We request a remote pull to restore the object.
  ASSERT_EQ(num_send_pull_request_calls_, 1);
  ASSERT_EQ(num_restore_spilled_object_calls_, 0);

  // No retry yet.
  pull_manager_.OnLocationChange(obj1, client_ids, "remote_url/foo/bar",
                                 node_that_object_spilled, 0);
  ASSERT_EQ(num_send_pull_request_calls_, 1);
  ASSERT_EQ(num_restore_spilled_object_calls_, 0);

  // The call can be retried after a delay.
  client_ids.insert(node_that_object_spilled);
  fake_time_ += 10.;
  pull_manager_.OnLocationChange(obj1, client_ids, "remote_url/foo/bar",
                                 node_that_object_spilled, 0);
  ASSERT_EQ(num_send_pull_request_calls_, 2);
  ASSERT_EQ(num_restore_spilled_object_calls_, 0);

  // Don't restore an object if it's local.
  object_is_local_ = true;
  pull_manager_.OnLocationChange(obj1, client_ids, "remote_url/foo/bar",
                                 NodeID::FromRandom(), 0);
  ASSERT_EQ(num_send_pull_request_calls_, 2);
  ASSERT_EQ(num_restore_spilled_object_calls_, 0);

  ASSERT_TRUE(num_abort_calls_.empty());
  ASSERT_TRUE(pull_manager_.PullRequestActiveOrWaitingForMetadata(req_id));
  auto objects_to_cancel = pull_manager_.CancelPull(req_id);
  ASSERT_EQ(objects_to_cancel, ObjectRefsToIds(refs));
  ASSERT_EQ(num_abort_calls_[obj1], 1);

  AssertNoLeaks();
}

TEST_P(PullManagerTest, TestRestoreSpilledObjectLocal) {
  auto prio = BundlePriority::TASK_ARGS;
  if (GetParam()) {
    prio = BundlePriority::GET_REQUEST;
  }
  auto refs = CreateObjectRefs(1);
  auto obj1 = ObjectRefsToIds(refs)[0];
  rpc::Address addr1;
  AssertNumActiveRequestsEquals(0);
  std::vector<rpc::ObjectReference> objects_to_locate;
  auto req_id = pull_manager_.Pull(refs, prio, &objects_to_locate);
  ASSERT_EQ(ObjectRefsToIds(objects_to_locate), ObjectRefsToIds(refs));

  std::unordered_set<NodeID> client_ids;
  pull_manager_.OnLocationChange(obj1, client_ids, "", NodeID::Nil(), 0);

  // client_ids is empty here, so there's nowhere to pull from.
  ASSERT_EQ(num_send_pull_request_calls_, 0);
  ASSERT_EQ(num_restore_spilled_object_calls_, 0);

  fake_time_ += 10.;
  pull_manager_.OnLocationChange(obj1, client_ids, "remote_url/foo/bar", self_node_id_,
                                 0);

  // We request a local restore.
  ASSERT_EQ(num_send_pull_request_calls_, 0);
  ASSERT_EQ(num_restore_spilled_object_calls_, 1);

  // No retry yet.
  pull_manager_.OnLocationChange(obj1, client_ids, "remote_url/foo/bar", self_node_id_,
                                 0);
  ASSERT_EQ(num_send_pull_request_calls_, 0);
  ASSERT_EQ(num_restore_spilled_object_calls_, 1);

  // The call can be retried after a delay.
  fake_time_ += 10.;
  pull_manager_.OnLocationChange(obj1, client_ids, "remote_url/foo/bar", self_node_id_,
                                 0);
  ASSERT_EQ(num_send_pull_request_calls_, 0);
  ASSERT_EQ(num_restore_spilled_object_calls_, 2);

  ASSERT_TRUE(num_abort_calls_.empty());
  ASSERT_TRUE(pull_manager_.PullRequestActiveOrWaitingForMetadata(req_id));
  auto objects_to_cancel = pull_manager_.CancelPull(req_id);
  ASSERT_EQ(objects_to_cancel, ObjectRefsToIds(refs));
  ASSERT_EQ(num_abort_calls_[obj1], 1);

  AssertNoLeaks();
}

TEST_P(PullManagerTest, TestLoadBalancingRestorationRequest) {
  /* Make sure when the object copy is in other raylet, we pull object from there instead
   * of requesting the owner node to restore the object. */
  auto prio = BundlePriority::TASK_ARGS;
  if (GetParam()) {
    prio = BundlePriority::GET_REQUEST;
  }

  auto refs = CreateObjectRefs(1);
  auto obj1 = ObjectRefsToIds(refs)[0];
  rpc::Address addr1;
  ASSERT_EQ(pull_manager_.NumActiveRequests(), 0);
  std::vector<rpc::ObjectReference> objects_to_locate;
  pull_manager_.Pull(refs, prio, &objects_to_locate);
  ASSERT_EQ(ObjectRefsToIds(objects_to_locate), ObjectRefsToIds(refs));
  ASSERT_EQ(pull_manager_.NumActiveRequests(), 1);

  std::unordered_set<NodeID> client_ids;
  const auto copy_node1 = NodeID::FromRandom();
  const auto copy_node2 = NodeID::FromRandom();
  const auto remote_node_that_spilled_object = NodeID::FromRandom();
  client_ids.insert(copy_node1);
  client_ids.insert(copy_node2);
  pull_manager_.OnLocationChange(obj1, client_ids, "remote_url/foo/bar",
                                 remote_node_that_spilled_object, 0);

  ASSERT_EQ(num_send_pull_request_calls_, 1);
  // Make sure the restore request wasn't sent since there are nodes that have a copied
  // object.
  ASSERT_EQ(num_restore_spilled_object_calls_, 0);
  ASSERT_TRUE(num_abort_calls_.empty());
}

TEST_P(PullManagerTest, TestManyUpdates) {
  auto prio = BundlePriority::TASK_ARGS;
  if (GetParam()) {
    prio = BundlePriority::GET_REQUEST;
  }
  auto refs = CreateObjectRefs(1);
  auto obj1 = ObjectRefsToIds(refs)[0];
  rpc::Address addr1;
  AssertNumActiveRequestsEquals(0);
  std::vector<rpc::ObjectReference> objects_to_locate;
  auto req_id = pull_manager_.Pull(refs, prio, &objects_to_locate);
  ASSERT_EQ(ObjectRefsToIds(objects_to_locate), ObjectRefsToIds(refs));

  std::unordered_set<NodeID> client_ids;
  client_ids.insert(NodeID::FromRandom());

  for (int i = 0; i < 100; i++) {
    pull_manager_.OnLocationChange(obj1, client_ids, "", NodeID::Nil(), 0);
    AssertNumActiveRequestsEquals(1);
  }

  // Since no time has passed, only send a single pull request.
  ASSERT_EQ(num_send_pull_request_calls_, 1);
  ASSERT_EQ(num_restore_spilled_object_calls_, 0);

  ASSERT_TRUE(num_abort_calls_.empty());
  ASSERT_TRUE(pull_manager_.PullRequestActiveOrWaitingForMetadata(req_id));
  auto objects_to_cancel = pull_manager_.CancelPull(req_id);
  ASSERT_EQ(objects_to_cancel, ObjectRefsToIds(refs));
  ASSERT_EQ(num_abort_calls_[obj1], 1);

  AssertNoLeaks();
}

TEST_P(PullManagerTest, TestRetryTimer) {
  auto prio = BundlePriority::TASK_ARGS;
  if (GetParam()) {
    prio = BundlePriority::GET_REQUEST;
  }
  auto refs = CreateObjectRefs(1);
  auto obj1 = ObjectRefsToIds(refs)[0];
  rpc::Address addr1;
  AssertNumActiveRequestsEquals(0);
  std::vector<rpc::ObjectReference> objects_to_locate;
  auto req_id = pull_manager_.Pull(refs, prio, &objects_to_locate);
  ASSERT_EQ(ObjectRefsToIds(objects_to_locate), ObjectRefsToIds(refs));

  std::unordered_set<NodeID> client_ids;
  client_ids.insert(NodeID::FromRandom());

  // We need to call OnLocationChange at least once, to population the list of nodes with
  // the object.
  pull_manager_.OnLocationChange(obj1, client_ids, "", NodeID::Nil(), 0);
  AssertNumActiveRequestsEquals(1);
  ASSERT_EQ(num_send_pull_request_calls_, 1);
  ASSERT_EQ(num_restore_spilled_object_calls_, 0);

  for (; fake_time_ <= 7 * 10; fake_time_ += 1.) {
    pull_manager_.Tick();
  }

  // Location changes can trigger reset timer.
  for (; fake_time_ <= 120 * 10; fake_time_ += 1.) {
    pull_manager_.OnLocationChange(obj1, client_ids, "", NodeID::Nil(), 0);
  }

  // We should make a pull request every tick (even if it's a duplicate to a node we're
  // already pulling from).
  ASSERT_EQ(num_send_pull_request_calls_, 7);
  ASSERT_EQ(num_restore_spilled_object_calls_, 0);

  // Don't retry an object if it's local.
  object_is_local_ = true;
  num_send_pull_request_calls_ = 0;
  for (; fake_time_ <= 127 * 10; fake_time_ += 1.) {
    pull_manager_.Tick();
  }
  ASSERT_EQ(num_send_pull_request_calls_, 0);

  ASSERT_TRUE(num_abort_calls_.empty());
  ASSERT_TRUE(pull_manager_.PullRequestActiveOrWaitingForMetadata(req_id));
  auto objects_to_cancel = pull_manager_.CancelPull(req_id);
  ASSERT_EQ(objects_to_cancel, ObjectRefsToIds(refs));
  ASSERT_EQ(num_abort_calls_[obj1], 1);

  AssertNoLeaks();
}

TEST_P(PullManagerTest, TestBasic) {
  auto prio = BundlePriority::TASK_ARGS;
  if (GetParam()) {
    prio = BundlePriority::GET_REQUEST;
  }
  auto refs = CreateObjectRefs(3);
  auto oids = ObjectRefsToIds(refs);
  AssertNumActiveRequestsEquals(0);
  std::vector<rpc::ObjectReference> objects_to_locate;
  auto req_id = pull_manager_.Pull(refs, prio, &objects_to_locate);
  ASSERT_EQ(ObjectRefsToIds(objects_to_locate), oids);
  ASSERT_FALSE(pull_manager_.AtCapacity());

  std::unordered_set<NodeID> client_ids;
  client_ids.insert(NodeID::FromRandom());
  for (size_t i = 0; i < oids.size(); i++) {
    ASSERT_FALSE(pull_manager_.IsObjectActive(oids[i]));
    pull_manager_.OnLocationChange(oids[i], client_ids, "", NodeID::Nil(), 0);
  }
  for (size_t i = 0; i < oids.size(); i++) {
    ASSERT_TRUE(pull_manager_.IsObjectActive(oids[i]));
  }
  ASSERT_EQ(num_send_pull_request_calls_, oids.size());
  ASSERT_EQ(num_restore_spilled_object_calls_, 0);
  AssertNumActiveRequestsEquals(oids.size());
  ASSERT_FALSE(pull_manager_.AtCapacity());

  // Don't pull an object if it's local.
  object_is_local_ = true;
  num_send_pull_request_calls_ = 0;
  fake_time_ += 10;
  for (size_t i = 0; i < oids.size(); i++) {
    pull_manager_.OnLocationChange(oids[i], client_ids, "", NodeID::Nil(), 0);
  }
  ASSERT_EQ(num_send_pull_request_calls_, 0);

  ASSERT_TRUE(num_abort_calls_.empty());
  ASSERT_TRUE(pull_manager_.PullRequestActiveOrWaitingForMetadata(req_id));
  auto objects_to_cancel = pull_manager_.CancelPull(req_id);
  ASSERT_EQ(objects_to_cancel, oids);
  AssertNumActiveRequestsEquals(0);
  for (auto &oid : oids) {
    ASSERT_EQ(num_abort_calls_[oid], 1);
    ASSERT_FALSE(pull_manager_.IsObjectActive(oid));
  }
  ASSERT_FALSE(pull_manager_.AtCapacity());

  // Don't pull a remote object if we've canceled.
  object_is_local_ = false;
  num_send_pull_request_calls_ = 0;
  fake_time_ += 10;
  for (size_t i = 0; i < oids.size(); i++) {
    pull_manager_.OnLocationChange(oids[i], client_ids, "", NodeID::Nil(), 0);
  }
  ASSERT_EQ(num_send_pull_request_calls_, 0);
  ASSERT_FALSE(pull_manager_.AtCapacity());

  AssertNoLeaks();
}

TEST_P(PullManagerTest, TestPinActiveObjects) {
  auto prio = BundlePriority::TASK_ARGS;
  if (GetParam()) {
    prio = BundlePriority::GET_REQUEST;
  }
  auto refs = CreateObjectRefs(3);
  auto oids = ObjectRefsToIds(refs);
  AssertNumActiveRequestsEquals(0);
  std::vector<rpc::ObjectReference> objects_to_locate;
  auto req_id = pull_manager_.Pull(refs, prio, &objects_to_locate);
  ASSERT_EQ(ObjectRefsToIds(objects_to_locate), oids);

  std::unordered_set<NodeID> client_ids;
  client_ids.insert(NodeID::FromRandom());
  for (size_t i = 0; i < oids.size(); i++) {
    ASSERT_FALSE(pull_manager_.IsObjectActive(oids[i]));
    pull_manager_.OnLocationChange(oids[i], client_ids, "", NodeID::Nil(), 1);
  }
  for (size_t i = 0; i < oids.size(); i++) {
    ASSERT_TRUE(pull_manager_.IsObjectActive(oids[i]));
  }
  ASSERT_EQ(num_send_pull_request_calls_, oids.size());
  ASSERT_EQ(num_restore_spilled_object_calls_, 0);
  AssertNumActiveRequestsEquals(oids.size());
  pull_manager_.UpdatePullsBasedOnAvailableMemory(4);

  // Check we pin objects belonging to active bundles.
  allow_pin_ = true;
  ASSERT_EQ(NumPinnedObjects(), 0);
  ASSERT_EQ(pull_manager_.RemainingQuota(), 1);
  pull_manager_.PinNewObjectIfNeeded(oids[0]);
  // Now we have more space (object manager should also report more space used),
  // so remaining quota would go back to 1 on the avail memory report.
  ASSERT_EQ(pull_manager_.RemainingQuota(), 2);
  ASSERT_EQ(NumPinnedObjects(), 1);
  pull_manager_.PinNewObjectIfNeeded(oids[0]);
  ASSERT_EQ(NumPinnedObjects(), 1);

  // Check do not pin objects belonging to inactive bundles.
  auto refs2 = CreateObjectRefs(1);
  auto oids2 = ObjectRefsToIds(refs);
  pull_manager_.PinNewObjectIfNeeded(oids2[0]);
  ASSERT_EQ(NumPinnedObjects(), 1);

  // The object is unpinned on cancel.
  pull_manager_.CancelPull(req_id);
  ASSERT_EQ(NumPinnedObjects(), 0);
  ASSERT_EQ(pull_manager_.RemainingQuota(), 4);

  AssertNoLeaks();
}

TEST_P(PullManagerTest, TestDeduplicateBundles) {
  auto prio = BundlePriority::TASK_ARGS;
  if (GetParam()) {
    prio = BundlePriority::GET_REQUEST;
  }
  auto refs = CreateObjectRefs(3);
  auto oids = ObjectRefsToIds(refs);
  AssertNumActiveRequestsEquals(0);
  std::vector<rpc::ObjectReference> objects_to_locate;
  auto req_id1 = pull_manager_.Pull(refs, prio, &objects_to_locate);
  ASSERT_EQ(ObjectRefsToIds(objects_to_locate), oids);

  objects_to_locate.clear();
  auto req_id2 = pull_manager_.Pull(refs, prio, &objects_to_locate);
  ASSERT_TRUE(objects_to_locate.empty());

  std::unordered_set<NodeID> client_ids;
  client_ids.insert(NodeID::FromRandom());
  for (size_t i = 0; i < oids.size(); i++) {
    ASSERT_FALSE(pull_manager_.IsObjectActive(oids[i]));
    pull_manager_.OnLocationChange(oids[i], client_ids, "", NodeID::Nil(), 0);
  }
  ASSERT_EQ(num_send_pull_request_calls_, oids.size());
  ASSERT_EQ(num_restore_spilled_object_calls_, 0);
  AssertNumActiveRequestsEquals(oids.size());

  // Cancel one request.
  ASSERT_TRUE(pull_manager_.PullRequestActiveOrWaitingForMetadata(req_id1));
  auto objects_to_cancel = pull_manager_.CancelPull(req_id1);
  ASSERT_TRUE(num_abort_calls_.empty());
  ASSERT_TRUE(objects_to_cancel.empty());
  // Objects should still be pulled because the other request is still open.
  AssertNumActiveRequestsEquals(oids.size());
  fake_time_ += 10;
  num_send_pull_request_calls_ = 0;
  for (size_t i = 0; i < oids.size(); i++) {
    pull_manager_.OnLocationChange(oids[i], client_ids, "", NodeID::Nil(), 0);
    pull_manager_.OnLocationChange(oids[i], client_ids, "", NodeID::Nil(), 0);
    ASSERT_EQ(num_send_pull_request_calls_, i + 1);
    ASSERT_EQ(num_restore_spilled_object_calls_, 0);
    ASSERT_TRUE(pull_manager_.IsObjectActive(oids[i]));
  }

  // Cancel the other request.
  ASSERT_TRUE(num_abort_calls_.empty());
  ASSERT_TRUE(pull_manager_.PullRequestActiveOrWaitingForMetadata(req_id2));
  objects_to_cancel = pull_manager_.CancelPull(req_id2);
  ASSERT_EQ(objects_to_cancel, oids);
  AssertNumActiveRequestsEquals(0);
  for (auto &oid : oids) {
    ASSERT_FALSE(pull_manager_.IsObjectActive(oid));
    ASSERT_EQ(num_abort_calls_[oid], 1);
  }

  // Don't pull a remote object if we've canceled.
  object_is_local_ = false;
  num_send_pull_request_calls_ = 0;
  for (size_t i = 0; i < oids.size(); i++) {
    pull_manager_.OnLocationChange(oids[i], client_ids, "", NodeID::Nil(), 0);
  }
  ASSERT_EQ(num_send_pull_request_calls_, 0);

  AssertNoLeaks();
}

// https://github.com/ray-project/ray/issues/15990
TEST_P(PullManagerTest, TestDuplicateObjectsInDuplicateRequests) {
  auto prio = BundlePriority::TASK_ARGS;
  if (GetParam()) {
    prio = BundlePriority::GET_REQUEST;
  }
  auto refs = CreateObjectRefs(2);
  // Duplicate an object id in the pull request.
  refs.push_back(refs[0]);
  auto oids = ObjectRefsToIds(refs);
  std::vector<rpc::ObjectReference> objects_to_locate;
  auto req_id1 = pull_manager_.Pull(refs, prio, &objects_to_locate);
  // One object is duplicate, so there are only two requests total.
  objects_to_locate.clear();
  auto req_id2 = pull_manager_.Pull(refs, prio, &objects_to_locate);
  ASSERT_TRUE(objects_to_locate.empty());

  // Cancel one request. It should not check fail.
  ASSERT_TRUE(pull_manager_.PullRequestActiveOrWaitingForMetadata(req_id1));
  auto objects_to_cancel = pull_manager_.CancelPull(req_id1);
  ASSERT_TRUE(num_abort_calls_.empty());
  ASSERT_TRUE(objects_to_cancel.empty());

  // Cancel the remaining request.
  auto objects_to_cancel2 = pull_manager_.CancelPull(req_id2);
  ASSERT_EQ(objects_to_cancel2.size(), 2);
  AssertNoLeaks();
}

TEST_P(PullManagerTest, TestDuplicateObjectsAreActivatedAndCleanedUp) {
  auto prio = BundlePriority::TASK_ARGS;
  if (GetParam()) {
    prio = BundlePriority::GET_REQUEST;
  }
  auto refs = CreateObjectRefs(1);
  // Duplicate an object id in the pull request.
  refs.push_back(refs[0]);
  auto oids = ObjectRefsToIds(refs);
  AssertNumActiveRequestsEquals(0);
  std::vector<rpc::ObjectReference> objects_to_locate;
  auto req_id = pull_manager_.Pull(refs, prio, &objects_to_locate);

  std::unordered_set<NodeID> client_ids;
  client_ids.insert(NodeID::FromRandom());
  pull_manager_.OnLocationChange(oids[0], client_ids, "", NodeID::Nil(), 0);
  AssertNumActiveRequestsEquals(1);

  auto objects_to_cancel = pull_manager_.CancelPull(req_id);
  AssertNumActiveRequestsEquals(0);
  ASSERT_EQ(objects_to_cancel.size(), 1);
  AssertNoLeaks();
}

TEST_P(PullManagerWithAdmissionControlTest, TestBasic) {
  auto prio = BundlePriority::TASK_ARGS;
  if (GetParam()) {
    prio = BundlePriority::GET_REQUEST;
  }
  /// Test admission control for a single pull bundle request. We should
  /// activate the request when we are under the reported capacity and
  /// deactivate it when we are over.
  auto refs = CreateObjectRefs(3);
  auto oids = ObjectRefsToIds(refs);
  size_t object_size = 2;
  AssertNumActiveRequestsEquals(0);
  std::vector<rpc::ObjectReference> objects_to_locate;
  auto req_id = pull_manager_.Pull(refs, prio, &objects_to_locate);
  ASSERT_EQ(ObjectRefsToIds(objects_to_locate), oids);
  ASSERT_FALSE(pull_manager_.AtCapacity());

  std::unordered_set<NodeID> client_ids;
  client_ids.insert(NodeID::FromRandom());
  for (size_t i = 0; i < oids.size(); i++) {
    ASSERT_FALSE(pull_manager_.IsObjectActive(oids[i]));
    pull_manager_.OnLocationChange(oids[i], client_ids, "", NodeID::Nil(), object_size);
  }
  ASSERT_EQ(num_send_pull_request_calls_, oids.size());
  ASSERT_EQ(num_restore_spilled_object_calls_, 0);
  AssertNumActiveRequestsEquals(oids.size());
  ASSERT_TRUE(IsUnderCapacity(oids.size() * object_size));
  for (size_t i = 0; i < oids.size(); i++) {
    ASSERT_TRUE(pull_manager_.IsObjectActive(oids[i]));
  }
  ASSERT_TRUE(pull_manager_.PullRequestActiveOrWaitingForMetadata(req_id));
  ASSERT_FALSE(pull_manager_.AtCapacity());

  // Reduce the available memory.
  ASSERT_TRUE(num_abort_calls_.empty());
  ASSERT_EQ(num_object_store_full_calls_, 0);
  pull_manager_.UpdatePullsBasedOnAvailableMemory(oids.size() * object_size - 1);
  ASSERT_TRUE(pull_manager_.AtCapacity());

  // In unlimited mode, we fulfill all ray.gets using the fallback allocator.
  if (RayConfig::instance().plasma_unlimited() && GetParam()) {
    AssertNumActiveRequestsEquals(3);
    AssertNumActiveBundlesEquals(1);
    if (!RayConfig::instance().plasma_unlimited()) {
      ASSERT_EQ(num_object_store_full_calls_, 1);  // Spill on fallback.
    }
    return;
  }

<<<<<<< HEAD
  AssertNumActiveRequestsEquals(0);
  ASSERT_EQ(num_object_store_full_calls_, 1);
  for (auto &oid : oids) {
    ASSERT_FALSE(pull_manager_.IsObjectActive(oid));
    ASSERT_EQ(num_abort_calls_[oid], 1);
  }
  ASSERT_FALSE(pull_manager_.PullRequestActiveOrWaitingForMetadata(req_id));
  // No new pull requests after the next tick.
  fake_time_ += 10;
  auto prev_pull_requests = num_send_pull_request_calls_;
  for (size_t i = 0; i < oids.size(); i++) {
    pull_manager_.OnLocationChange(oids[i], client_ids, "", NodeID::Nil(), object_size);
    ASSERT_EQ(num_send_pull_request_calls_, prev_pull_requests);
    ASSERT_EQ(num_restore_spilled_object_calls_, 0);
  }
  ASSERT_TRUE(pull_manager_.AtCapacity());

  // Increase the available memory again.
  pull_manager_.UpdatePullsBasedOnAvailableMemory(oids.size() * object_size);
  ASSERT_FALSE(pull_manager_.AtCapacity());
  ASSERT_TRUE(pull_manager_.PullRequestActiveOrWaitingForMetadata(req_id));
  AssertNumActiveRequestsEquals(oids.size());
  ASSERT_TRUE(IsUnderCapacity(oids.size() * object_size));
  ASSERT_EQ(num_send_pull_request_calls_, prev_pull_requests + oids.size());

  // OOM was not triggered a second time.
  ASSERT_EQ(num_object_store_full_calls_, 1);
  num_object_store_full_calls_ = 0;
  for (auto &oid : oids) {
    ASSERT_TRUE(pull_manager_.IsObjectActive(oid));
    ASSERT_EQ(num_abort_calls_[oid], 1);
=======
  if (RayConfig::instance().pull_manager_min_active_pulls() == 0) {
    AssertNumActiveRequestsEquals(0);
    if (!RayConfig::instance().plasma_unlimited()) {
      ASSERT_EQ(num_object_store_full_calls_, 1);
    }
    for (auto &oid : oids) {
      ASSERT_FALSE(pull_manager_.IsObjectActive(oid));
      ASSERT_EQ(num_abort_calls_[oid], 1);
    }
    ASSERT_FALSE(pull_manager_.PullRequestActiveOrWaitingForMetadata(req_id));
  } else {
    AssertNumActiveRequestsEquals(3);
    if (!RayConfig::instance().plasma_unlimited()) {
      ASSERT_EQ(num_object_store_full_calls_, 1);
    }
    for (auto &oid : oids) {
      ASSERT_TRUE(pull_manager_.IsObjectActive(oid));
      ASSERT_EQ(num_abort_calls_[oid], 0);
    }
    ASSERT_TRUE(pull_manager_.PullRequestActiveOrWaitingForMetadata(req_id));
>>>>>>> 9b17c35b
  }

  pull_manager_.CancelPull(req_id);
  for (auto &oid : oids) {
    ASSERT_FALSE(pull_manager_.IsObjectActive(oid));
  }
  AssertNoLeaks();
}

TEST_P(PullManagerWithAdmissionControlTest, TestQueue) {
  auto prio = BundlePriority::TASK_ARGS;
  if (GetParam()) {
    prio = BundlePriority::GET_REQUEST;
  }
  /// Test admission control for a queue of pull bundle requests. We should
  /// activate as many requests as we can, subject to the reported capacity.
  int object_size = 2;
  int num_oids_per_request = 2;
  int num_requests = 3;

  std::vector<std::vector<ObjectID>> bundles;
  std::vector<int64_t> req_ids;
  for (int i = 0; i < num_requests; i++) {
    auto refs = CreateObjectRefs(num_oids_per_request);
    auto oids = ObjectRefsToIds(refs);
    std::vector<rpc::ObjectReference> objects_to_locate;
    auto req_id = pull_manager_.Pull(refs, prio, &objects_to_locate);
    ASSERT_EQ(ObjectRefsToIds(objects_to_locate), oids);

    bundles.push_back(oids);
    req_ids.push_back(req_id);
  }

  std::unordered_set<NodeID> client_ids;
  client_ids.insert(NodeID::FromRandom());
  for (auto &oids : bundles) {
    for (size_t i = 0; i < oids.size(); i++) {
      pull_manager_.OnLocationChange(oids[i], client_ids, "", NodeID::Nil(), object_size);
    }
  }

  num_object_store_full_calls_ = 0;
  for (int capacity = 0; capacity < 20; capacity++) {
    int num_requests_quota =
        std::min(num_requests, capacity / (object_size * num_oids_per_request));
    int num_requests_expected = std::max(
        RayConfig::instance().pull_manager_min_active_pulls(), num_requests_quota);
    if (RayConfig::instance().plasma_unlimited() && GetParam()) {
      num_requests_expected = num_requests;
    }
    pull_manager_.UpdatePullsBasedOnAvailableMemory(capacity);

    AssertNumActiveRequestsEquals(num_requests_expected * num_oids_per_request);
    if (!RayConfig::instance().plasma_unlimited()) {
      // The total requests that are active is under the specified capacity.
      ASSERT_TRUE(
          IsUnderCapacity(num_requests_expected * num_oids_per_request * object_size));
    }
    // This is the maximum number of requests that can be served at once that
    // is under the capacity.
    if (num_requests_expected < num_requests) {
      ASSERT_FALSE(IsUnderCapacity((num_requests_expected + 1) * num_oids_per_request *
                                   object_size));
    }
    // Check that OOM was triggered.
    if (!RayConfig::instance().plasma_unlimited()) {
      if (num_requests_quota == num_requests_expected) {
        ASSERT_EQ(num_object_store_full_calls_, 0);
      } else {
        ASSERT_EQ(num_object_store_full_calls_, 1);
      }
    }
    for (size_t i = 0; i < req_ids.size(); i++) {
      if ((int)i < num_requests_expected) {
        ASSERT_TRUE(pull_manager_.PullRequestActiveOrWaitingForMetadata(req_ids[i]));
      } else {
        ASSERT_FALSE(pull_manager_.PullRequestActiveOrWaitingForMetadata(req_ids[i]));
      }
    }
    num_object_store_full_calls_ = 0;
  }

  for (auto req_id : req_ids) {
    pull_manager_.CancelPull(req_id);
  }
  AssertNoLeaks();
}

TEST_P(PullManagerWithAdmissionControlTest, TestCancel) {
  auto prio = BundlePriority::TASK_ARGS;
  if (GetParam()) {
    prio = BundlePriority::GET_REQUEST;
  }
  if (RayConfig::instance().plasma_unlimited() && GetParam()) {
    return;  // This case isn't meaningful to test.
  }
  /// Test admission control while requests are cancelled out-of-order. When an
  /// active request is cancelled, we should activate another request in the
  /// queue, if there is one that satisfies the reported capacity.
  auto test_cancel = [&](std::vector<int> object_sizes, int capacity, size_t cancel_idx,
                         int num_active_requests_expected_before,
                         int num_active_requests_expected_after) {
    pull_manager_.UpdatePullsBasedOnAvailableMemory(capacity);
    auto refs = CreateObjectRefs(object_sizes.size());
    auto oids = ObjectRefsToIds(refs);
    std::vector<int64_t> req_ids;
    for (auto &ref : refs) {
      std::vector<rpc::ObjectReference> objects_to_locate;
      auto req_id = pull_manager_.Pull({ref}, prio, &objects_to_locate);
      req_ids.push_back(req_id);
    }
    for (size_t i = 0; i < object_sizes.size(); i++) {
      pull_manager_.OnLocationChange(oids[i], {}, "", NodeID::Nil(), object_sizes[i]);
    }
    AssertNumActiveRequestsEquals(num_active_requests_expected_before);
    pull_manager_.CancelPull(req_ids[cancel_idx]);
    AssertNumActiveRequestsEquals(num_active_requests_expected_after);

    // Request is really canceled.
    pull_manager_.OnLocationChange(oids[cancel_idx], {NodeID::FromRandom()}, "",
                                   NodeID::Nil(), object_sizes[cancel_idx]);
    ASSERT_EQ(num_send_pull_request_calls_, 0);

    // The expected number of requests at the head of the queue are pulled.
    int num_active = 0;
    for (size_t i = 0; i < refs.size() && num_active < num_active_requests_expected_after;
         i++) {
      pull_manager_.OnLocationChange(oids[i], {NodeID::FromRandom()}, "", NodeID::Nil(),
                                     object_sizes[i]);
      if (i != cancel_idx) {
        num_active++;
      }
    }
    ASSERT_EQ(num_send_pull_request_calls_, num_active_requests_expected_after);

    // Reset state.
    for (size_t i = 0; i < req_ids.size(); i++) {
      if (i != cancel_idx) {
        pull_manager_.CancelPull(req_ids[i]);
      }
    }
    num_send_pull_request_calls_ = 0;
  };

  // The next request in the queue is infeasible. If it is canceled, the
  // request after that is activated.
  test_cancel({1, 1, 2, 1}, 3, 2, 2, 3);

  // If an activated request is canceled, the next request is activated.
  test_cancel({1, 1, 2, 1}, 3, 0, 2, 2);
  test_cancel({1, 1, 2, 1}, 3, 1, 2, 2);

  // Cancellation of requests at the end of the queue has no effect.
  test_cancel({1, 1, 2, 1, 1}, 3, 3, 2, 2);

  // As many new requests as possible are activated when one is canceled.
  test_cancel({1, 2, 1, 1, 1}, 3, 1, 2, 3);

  AssertNoLeaks();
}

TEST_F(PullManagerWithAdmissionControlTest, TestPrioritizeWorkerRequests) {
  /// Test prioritizing worker requests over task argument requests during
  /// admission control, and gets over waits.
  int object_size = 2;
  std::vector<ObjectID> task_oids;
  std::vector<ObjectID> get_oids;
  std::vector<ObjectID> wait_oids;

  // First submit two task args requests that can be pulled at the same time.
  std::vector<rpc::ObjectReference> objects_to_locate;
  auto refs = CreateObjectRefs(1);
  auto task_req_id1 =
      pull_manager_.Pull(refs, BundlePriority::TASK_ARGS, &objects_to_locate);
  task_oids.push_back(ObjectRefsToIds(refs)[0]);

  refs = CreateObjectRefs(1);
  auto task_req_id2 =
      pull_manager_.Pull(refs, BundlePriority::TASK_ARGS, &objects_to_locate);
  task_oids.push_back(ObjectRefsToIds(refs)[0]);

  std::unordered_set<NodeID> client_ids;
  client_ids.insert(NodeID::FromRandom());
  for (auto &oid : task_oids) {
    pull_manager_.OnLocationChange(oid, client_ids, "", NodeID::Nil(), object_size);
  }

  // Two requests can be pulled at a time.
  pull_manager_.UpdatePullsBasedOnAvailableMemory(5);
  AssertNumActiveRequestsEquals(2);
  ASSERT_TRUE(pull_manager_.IsObjectActive(task_oids[0]));
  ASSERT_TRUE(pull_manager_.IsObjectActive(task_oids[1]));

  // A wait request comes in. It takes priority over the task requests.
  refs = CreateObjectRefs(1);
  auto wait_req_id =
      pull_manager_.Pull(refs, BundlePriority::WAIT_REQUEST, &objects_to_locate);
  wait_oids.push_back(ObjectRefsToIds(refs)[0]);
  pull_manager_.OnLocationChange(wait_oids[0], client_ids, "", NodeID::Nil(),
                                 object_size);
  AssertNumActiveRequestsEquals(2);
  ASSERT_TRUE(pull_manager_.IsObjectActive(wait_oids[0]));
  ASSERT_TRUE(pull_manager_.IsObjectActive(task_oids[0]));
  ASSERT_FALSE(pull_manager_.IsObjectActive(task_oids[1]));

  // A worker request comes in.
  refs = CreateObjectRefs(1);
  auto get_req_id1 =
      pull_manager_.Pull(refs, BundlePriority::GET_REQUEST, &objects_to_locate);
  get_oids.push_back(ObjectRefsToIds(refs)[0]);
  // Nothing has changed yet because the size information for the worker's
  // request is not available.
  AssertNumActiveRequestsEquals(2);
  ASSERT_TRUE(pull_manager_.IsObjectActive(wait_oids[0]));
  ASSERT_TRUE(pull_manager_.IsObjectActive(task_oids[0]));
  ASSERT_FALSE(pull_manager_.IsObjectActive(task_oids[1]));
  // Worker request takes priority over the wait and task requests once its size is
  // available.
  for (auto &oid : get_oids) {
    pull_manager_.OnLocationChange(oid, client_ids, "", NodeID::Nil(), object_size);
  }
  AssertNumActiveRequestsEquals(2);
  ASSERT_TRUE(pull_manager_.IsObjectActive(get_oids[0]));
  ASSERT_TRUE(pull_manager_.IsObjectActive(wait_oids[0]));
  ASSERT_FALSE(pull_manager_.IsObjectActive(task_oids[0]));
  ASSERT_FALSE(pull_manager_.IsObjectActive(task_oids[1]));

  // Another worker request comes in. It takes priority over the wait request
  // once its size is available.
  refs = CreateObjectRefs(1);
  auto get_req_id2 =
      pull_manager_.Pull(refs, BundlePriority::GET_REQUEST, &objects_to_locate);
  get_oids.push_back(ObjectRefsToIds(refs)[0]);
  AssertNumActiveRequestsEquals(2);
  ASSERT_TRUE(pull_manager_.IsObjectActive(get_oids[0]));
  ASSERT_TRUE(pull_manager_.IsObjectActive(wait_oids[0]));
  ASSERT_FALSE(pull_manager_.IsObjectActive(task_oids[0]));
  ASSERT_FALSE(pull_manager_.IsObjectActive(task_oids[1]));
  for (auto &oid : get_oids) {
    pull_manager_.OnLocationChange(oid, client_ids, "", NodeID::Nil(), object_size);
  }
  AssertNumActiveRequestsEquals(2);
  ASSERT_TRUE(pull_manager_.IsObjectActive(get_oids[0]));
  ASSERT_TRUE(pull_manager_.IsObjectActive(get_oids[1]));
  ASSERT_FALSE(pull_manager_.IsObjectActive(wait_oids[0]));
  ASSERT_FALSE(pull_manager_.IsObjectActive(task_oids[0]));
  ASSERT_FALSE(pull_manager_.IsObjectActive(task_oids[1]));

  // Only 1 request can run at a time. We should prioritize between requests of
  // the same type by FIFO order.
  pull_manager_.UpdatePullsBasedOnAvailableMemory(2);
  ASSERT_TRUE(pull_manager_.IsObjectActive(get_oids[0]));
  if (RayConfig::instance().plasma_unlimited()) {
    ASSERT_TRUE(pull_manager_.IsObjectActive(get_oids[1]));
  } else {
    ASSERT_FALSE(pull_manager_.IsObjectActive(get_oids[1]));
  }
  ASSERT_FALSE(pull_manager_.IsObjectActive(task_oids[0]));
  ASSERT_FALSE(pull_manager_.IsObjectActive(task_oids[1]));

  pull_manager_.CancelPull(get_req_id1);
  ASSERT_FALSE(pull_manager_.IsObjectActive(get_oids[0]));
  ASSERT_TRUE(pull_manager_.IsObjectActive(get_oids[1]));
  ASSERT_FALSE(pull_manager_.IsObjectActive(wait_oids[0]));
  ASSERT_FALSE(pull_manager_.IsObjectActive(task_oids[0]));
  ASSERT_FALSE(pull_manager_.IsObjectActive(task_oids[1]));

  pull_manager_.CancelPull(get_req_id2);
  ASSERT_FALSE(pull_manager_.IsObjectActive(get_oids[0]));
  ASSERT_FALSE(pull_manager_.IsObjectActive(get_oids[1]));
  ASSERT_TRUE(pull_manager_.IsObjectActive(wait_oids[0]));
  ASSERT_FALSE(pull_manager_.IsObjectActive(task_oids[0]));
  ASSERT_FALSE(pull_manager_.IsObjectActive(task_oids[1]));

  pull_manager_.CancelPull(wait_req_id);
  ASSERT_FALSE(pull_manager_.IsObjectActive(get_oids[0]));
  ASSERT_FALSE(pull_manager_.IsObjectActive(get_oids[1]));
  ASSERT_FALSE(pull_manager_.IsObjectActive(wait_oids[0]));
  ASSERT_TRUE(pull_manager_.IsObjectActive(task_oids[0]));
  ASSERT_FALSE(pull_manager_.IsObjectActive(task_oids[1]));

  pull_manager_.CancelPull(task_req_id1);
  ASSERT_FALSE(pull_manager_.IsObjectActive(get_oids[0]));
  ASSERT_FALSE(pull_manager_.IsObjectActive(get_oids[1]));
  ASSERT_FALSE(pull_manager_.IsObjectActive(wait_oids[0]));
  ASSERT_FALSE(pull_manager_.IsObjectActive(task_oids[0]));
  ASSERT_TRUE(pull_manager_.IsObjectActive(task_oids[1]));

  pull_manager_.CancelPull(task_req_id2);
  AssertNoLeaks();
}

INSTANTIATE_TEST_CASE_P(WorkerOrTaskRequests, PullManagerTest,
                        testing::Values(true, false));

INSTANTIATE_TEST_CASE_P(WorkerOrTaskRequests, PullManagerWithAdmissionControlTest,
                        testing::Values(true, false));
}  // namespace ray

int main(int argc, char **argv) {
  ::testing::InitGoogleTest(&argc, argv);
  return RUN_ALL_TESTS();
}<|MERGE_RESOLUTION|>--- conflicted
+++ resolved
@@ -664,39 +664,6 @@
     return;
   }
 
-<<<<<<< HEAD
-  AssertNumActiveRequestsEquals(0);
-  ASSERT_EQ(num_object_store_full_calls_, 1);
-  for (auto &oid : oids) {
-    ASSERT_FALSE(pull_manager_.IsObjectActive(oid));
-    ASSERT_EQ(num_abort_calls_[oid], 1);
-  }
-  ASSERT_FALSE(pull_manager_.PullRequestActiveOrWaitingForMetadata(req_id));
-  // No new pull requests after the next tick.
-  fake_time_ += 10;
-  auto prev_pull_requests = num_send_pull_request_calls_;
-  for (size_t i = 0; i < oids.size(); i++) {
-    pull_manager_.OnLocationChange(oids[i], client_ids, "", NodeID::Nil(), object_size);
-    ASSERT_EQ(num_send_pull_request_calls_, prev_pull_requests);
-    ASSERT_EQ(num_restore_spilled_object_calls_, 0);
-  }
-  ASSERT_TRUE(pull_manager_.AtCapacity());
-
-  // Increase the available memory again.
-  pull_manager_.UpdatePullsBasedOnAvailableMemory(oids.size() * object_size);
-  ASSERT_FALSE(pull_manager_.AtCapacity());
-  ASSERT_TRUE(pull_manager_.PullRequestActiveOrWaitingForMetadata(req_id));
-  AssertNumActiveRequestsEquals(oids.size());
-  ASSERT_TRUE(IsUnderCapacity(oids.size() * object_size));
-  ASSERT_EQ(num_send_pull_request_calls_, prev_pull_requests + oids.size());
-
-  // OOM was not triggered a second time.
-  ASSERT_EQ(num_object_store_full_calls_, 1);
-  num_object_store_full_calls_ = 0;
-  for (auto &oid : oids) {
-    ASSERT_TRUE(pull_manager_.IsObjectActive(oid));
-    ASSERT_EQ(num_abort_calls_[oid], 1);
-=======
   if (RayConfig::instance().pull_manager_min_active_pulls() == 0) {
     AssertNumActiveRequestsEquals(0);
     if (!RayConfig::instance().plasma_unlimited()) {
@@ -717,8 +684,8 @@
       ASSERT_EQ(num_abort_calls_[oid], 0);
     }
     ASSERT_TRUE(pull_manager_.PullRequestActiveOrWaitingForMetadata(req_id));
->>>>>>> 9b17c35b
-  }
+  }
+  ASSERT_TRUE(pull_manager_.AtCapacity());
 
   pull_manager_.CancelPull(req_id);
   for (auto &oid : oids) {
